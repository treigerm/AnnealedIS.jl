--- conflicted
+++ resolved
@@ -18,15 +18,12 @@
 Turing = "fce5fe82-541a-59a6-adf8-730c64b5f9a0"
 
 [compat]
-<<<<<<< HEAD
 ReverseDiff = "1.7"
-=======
 Coverage = "1.2"
 Distributions = "0.24"
 Bijectors = "0.9"
 AdvancedHMC = "0.2"
 AdvancedMH = "0.5"
->>>>>>> 26a54171
 Turing = "^0.14.10"
 julia = "1"
 
