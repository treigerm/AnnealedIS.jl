--- conflicted
+++ resolved
@@ -18,9 +18,7 @@
 Turing = "fce5fe82-541a-59a6-adf8-730c64b5f9a0"
 
 [compat]
-<<<<<<< HEAD
 StatsFuns = "0.9"
-=======
 Memoization = "0.1"
 ProgressMeter = "1.5"
 ReverseDiff = "1.7"
@@ -29,7 +27,6 @@
 Bijectors = "0.9"
 AdvancedHMC = "0.2"
 AdvancedMH = "0.5"
->>>>>>> 035cb350
 Turing = "^0.14.10"
 julia = "1"
 
